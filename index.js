const { initialize } = require('./src/init');

module.exports = async function (options = {}) {
  try {
    // Run the initialization first
    await initialize();
    console.log('Initialization complete. Proceeding with the rest of the module logic...');

    const fs = require('fs-extra');
    const path = require('path');
    const gulp = require('gulp');

    const {
      fetchExternalSpecs,
      validateReferences,
      findExternalSpecByKey
    } = require('./src/references.js');

    const { runJsonKeyValidatorSync } = require('./src/json-key-validator.js');
    runJsonKeyValidatorSync();

  // const { createTermRelations } = require('./src/create-term-relations.js');
  // createTermRelations();

    const { createTermIndex } = require('./src/create-term-index.js');
    createTermIndex();

    const { insertTermIndex } = require('./src/insert-term-index.js');
    insertTermIndex();

    const findPkgDir = require('find-pkg-dir');
    const modulePath = findPkgDir(__dirname);
    let config = fs.readJsonSync('./output/specs-generated.json');

    const createVersionsIndex = require('./src/create-versions-index.js');
    createVersionsIndex(config.specs[0].output_path);

    const { fixMarkdownFiles } = require('./src/fix-markdown-files.js');

    const { prepareTref } = require('./src/prepare-tref.js');

    let template = fs.readFileSync(path.join(modulePath, 'templates/template.html'), 'utf8');
    let assets = fs.readJsonSync(modulePath + '/src/asset-map.json');
    let externalReferences;
    let references = [];
    let definitions = [];

    const katexRules = ['math_block', 'math_inline'];
    const replacerRegex = /\[\[\s*([^\s\[\]:]+):?\s*([^\]\n]+)?\]\]/img;
    const replacerArgsRegex = /\s*,+\s*/;
    const replacers = [
      {
        test: 'insert',
        transform: function (path) {
          if (!path) return '';
          return fs.readFileSync(path, 'utf8');
        }
      }
    ];

    prepareTref(path.join(config.specs[0].spec_directory, config.specs[0].spec_terms_directory));

    // Synchronously process markdown files
    fixMarkdownFiles(path.join(config.specs[0].spec_directory, config.specs[0].spec_terms_directory));

    function createScriptElementWithXTrefDataForEmbeddingInHtml() {
      // Test if xtrefs-data.js exists, else make it an empty string
      const inputPath = path.join('output', 'xtrefs-data.js');

      let xtrefsData = '';
      if (fs.existsSync(inputPath)) {
        xtrefsData = '<script>' + fs.readFileSync(inputPath, 'utf8') + '</script>';
      }

      return xtrefsData;
    }

    const xtrefsData = createScriptElementWithXTrefDataForEmbeddingInHtml();

    function applyReplacers(doc) {
      return doc.replace(replacerRegex, function (match, type, args) {
        let replacer = replacers.find(r => type.trim().match(r.test));
        return replacer ? replacer.transform(...args.trim().split(replacerArgsRegex)) : match;
      });
    }

    function normalizePath(path) {
      return path.trim().replace(/\/$/g, '') + '/';
    }

    function renderRefGroup(type) {
      let group = specGroups[type];
      if (!group) return '';
      let html = Object.keys(group).sort().reduce((html, name) => {
        let ref = group[name];
        return html += `
                    <dt id="ref:${name}">${name}</dt>
                    <dd>
                        <cite><a href="${ref.href}">${ref.title}</a></cite>. 
                        ${ref.authors.join('; ')}; ${ref.rawDate}. <span class="reference-status">Status: ${ref.status}</span>.
                    </dd>
                `;
      }, '<dl class="reference-list">');
      return `\n${html}\n</dl>\n`;
    }

    function findKatexDist() {
      const relpath = "node_modules/katex/dist";
      const paths = [
        path.join(process.cwd(), relpath),
        path.join(__dirname, relpath),
      ];
      for (const abspath of paths) {
        if (fs.existsSync(abspath)) {
          return abspath
        }
      }
      throw Error("katex distribution could not be located");
    }

    // Custom plugin to add class to <dl> and the last <dd> in each series after a <dt>
    function addClassToDefinitionList(md) {
      const originalRender = md.renderer.rules.dl_open || function (tokens, idx, options, env, self) {
        return self.renderToken(tokens, idx, options);
      };

      // Variable to keep track of whether the class has been added to the first <dl> after the target HTML
      let classAdded = false;

      md.renderer.rules.dl_open = function (tokens, idx, options, env, self) {

        const targetHtml = 'terminology-section-start-h7vc6omi2hr2880';
        let targetIndex = -1;

        // Find the index of the target HTML
        for (let i = 0; i < tokens.length; i++) {
          if (tokens[i].content && tokens[i].content.includes(targetHtml)) {
            targetIndex = i;
            break;
          }
        }

        // Add class to the first <dl> only if it comes after the target HTML
        if (targetIndex !== -1 && idx > targetIndex && !classAdded) {
          tokens[idx].attrPush(['class', 'terms-and-definitions-list']);
          classAdded = true;
        }

        let lastDdIndex = -1;

        for (let i = idx + 1; i < tokens.length; i++) {
          if (tokens[i].type === 'dl_close') {
            // Add class to the last <dd> before closing <dl>
            if (lastDdIndex !== -1) {
              const ddToken = tokens[lastDdIndex];
              const classIndex = ddToken.attrIndex('class');
              if (classIndex < 0) {
                ddToken.attrPush(['class', 'last-dd']);
              } else {
                ddToken.attrs[classIndex][1] += ' last-dd';
              }
            }
            break;
          }

          if (tokens[i].type === 'dt_open') {
            // Add class to the last <dd> before a new <dt>
            if (lastDdIndex !== -1) {
              const ddToken = tokens[lastDdIndex];
              const classIndex = ddToken.attrIndex('class');
              if (classIndex < 0) {
                ddToken.attrPush(['class', 'last-dd']);
              } else {
                ddToken.attrs[classIndex][1] += ' last-dd';
              }
              lastDdIndex = -1; // Reset for the next series
            }
          }

          if (tokens[i].type === 'dd_open') {
            lastDdIndex = i;
          }
        }

        return originalRender(tokens, idx, options, env, self);
      };
    }

    try {

<<<<<<< HEAD
    var toc;
    var specGroups = {};
    const noticeTypes = {
      note: 1,
      issue: 1,
      example: 1,
      warning: 1,
      todo: 1
    };
    const spaceRegex = /\s+/g;
    const specNameRegex = /^spec$|^spec[-]*\w+$/i;
    const terminologyRegex = /^def$|^ref$|^xref|^tref$/i;
    const specCorpus = fs.readJsonSync(modulePath + '/assets/compiled/refs.json');
    const containers = require('markdown-it-container');

    /* 
    `const md` is assigned an instance of the markdown-it parser configured with various plugins and extensions. This instance (md) is intended to be used later to parse and render Markdown strings.
    
    The md function (which is an instance of the markdown-it parser) takes a Markdown string as its primary argument. It is called elsewhere as follows: `md.render(doc)`
    */
    const md = require('markdown-it')({
      html: true,
      linkify: true,
      typographer: true
    })
      .use(require('./src/markdown-it-extensions.js'), [
        {
          filter: type => type.match(terminologyRegex),
          parse(token, type, primary) {
            if (!primary) return;
            if (type === 'def') {
              definitions.push(token.info.args);
              return token.info.args.reduce((acc, syn) => {
                return `<span id="term:${syn.replace(spaceRegex, '-').toLowerCase()}">${acc}</span>`;
              }, primary);
            }
            else if (type === 'xref') {
              const url = findExternalSpecByKey(config, token.info.args[0]);
              const term = token.info.args[1].replace(spaceRegex, '-').toLowerCase();
              return `<a class="x-term-reference term-reference" data-local-href="#term:${token.info.args[0]}:${term}"
=======
      var toc;
      var specGroups = {};
      const noticeTypes = {
        note: 1,
        issue: 1,
        example: 1,
        warning: 1,
        todo: 1
      };
      const spaceRegex = /\s+/g;
      const specNameRegex = /^spec$|^spec[-]*\w+$/i;
      const terminologyRegex = /^def$|^ref$|^xref|^tref$/i;
      const specCorpus = fs.readJsonSync(modulePath + '/assets/compiled/refs.json');
      const containers = require('markdown-it-container');
      const md = require('markdown-it')({
        html: true,
        linkify: true,
        typographer: true
      })
        .use(require('./src/markdown-it-extensions.js'), [
          {
            filter: type => type.match(terminologyRegex),
            parse(token, type, primary) {
              if (!primary) return;
              if (type === 'def') {
                definitions.push(token.info.args);
                return token.info.args.reduce((acc, syn) => {
                  return `<span id="term:${syn.replace(spaceRegex, '-').toLowerCase()}">${acc}</span>`;
                }, primary);
              }
              else if (type === 'xref') {
                const url = findExternalSpecByKey(config, token.info.args[0]);
                const term = token.info.args[1].replace(spaceRegex, '-').toLowerCase();
                return `<a class="x-term-reference term-reference" data-local-href="#term:${token.info.args[0]}:${term}"
>>>>>>> e7bef58d
                href="${url}#term:${term}">${token.info.args[1]}</a>`;
              }
              else if (type === 'tref') {
                return `<span class="transcluded-xref-term" id="term:${token.info.args[1]}">${token.info.args[1]}</span>`;
              }
              else {
                references.push(primary);
                return `<a class="term-reference" href="#term:${primary.replace(spaceRegex, '-').toLowerCase()}">${primary}</a>`;
              }
            }
          },
          {
            filter: type => type.match(specNameRegex),
            parse(token, type, name) {
              if (name) {
                let _name = name.replace(spaceRegex, '-').toUpperCase();
                let spec = specCorpus[_name] ||
                  specCorpus[_name.toLowerCase()] ||
                  specCorpus[name.toLowerCase()] ||
                  specCorpus[name];
                if (spec) {
                  spec._name = _name;
                  let group = specGroups[type] = specGroups[type] || {};
                  token.info.spec = group[_name] = spec;
                }
              }
            },
            render(token, type, name) {
              if (name) {
                let spec = token.info.spec;
                if (spec) return `[<a class="spec-reference" href="#ref:${spec._name}">${spec._name}</a>]`;
              }
              else return renderRefGroup(type);
            }
          }
        ])
        .use(require('markdown-it-attrs'))
        .use(require('markdown-it-chart').default)
        .use(require('markdown-it-deflist'))
        .use(require('markdown-it-references'))
        .use(require('markdown-it-icons').default, 'font-awesome')
        .use(require('markdown-it-ins'))
        .use(require('markdown-it-mark'))
        .use(require('markdown-it-textual-uml'))
        .use(require('markdown-it-sub'))
        .use(require('markdown-it-sup'))
        .use(require('markdown-it-task-lists'))
        .use(require('markdown-it-multimd-table'), {
          multiline: true,
          rowspan: true,
          headerless: true
        })
        .use(containers, 'notice', {
          validate: function (params) {
            let matches = params.match(/(\w+)\s?(.*)?/);
            return matches && noticeTypes[matches[1]];
          },
          render: function (tokens, idx) {
            let matches = tokens[idx].info.match(/(\w+)\s?(.*)?/);
            if (matches && tokens[idx].nesting === 1) {
              let id;
              let type = matches[1];
              if (matches[2]) {
                id = matches[2].trim().replace(/\s+/g, '-').toLowerCase();
                if (noticeTitles[id]) id += '-' + noticeTitles[id]++;
                else noticeTitles[id] = 1;
              }
              else id = type + '-' + noticeTypes[type]++;
              return `<div id="${id}" class="notice ${type}"><a class="notice-link" href="#${id}">${type.toUpperCase()}</a>`;
            }
            else return '</div>\n';
          }
        })
        .use(require('markdown-it-prism'))
        .use(require('markdown-it-toc-and-anchor').default, {
          tocClassName: 'toc',
          tocFirstLevel: 2,
          tocLastLevel: 4,
          tocCallback: (_md, _tokens, html) => toc = html,
          anchorLinkSymbol: '#', // was: §
          anchorClassName: 'toc-anchor'
        })
        .use(require('@traptitech/markdown-it-katex'))



      md.use(addClassToDefinitionList);

      async function render(spec, assets) {
        try {
          noticeTitles = {};
          specGroups = {};
          console.log('\n   SPEC-UP-T: Rendering: ' + spec.title + "\n");

          function interpolate(template, variables) {
            return template.replace(/\${(.*?)}/g, (match, p1) => variables[p1.trim()]);
          }

          return new Promise(async (resolve, reject) => {
            Promise.all((spec.markdown_paths || ['spec.md']).map(_path => {
              return fs.readFile(spec.spec_directory + _path, 'utf8').catch(e => reject(e))
            })).then(async docs => {
              const features = (({ source, logo }) => ({ source, logo }))(spec);
              if (spec.external_specs && !externalReferences) {
                externalReferences = await fetchExternalSpecs(spec);
              }

              // Find the index of the terms-and-definitions-intro.md file
              const termsIndex = (spec.markdown_paths || ['spec.md']).indexOf('terms-and-definitions-intro.md');
              if (termsIndex !== -1) {
                // Append the HTML string to the content of terms-and-definitions-intro.md. This string is used to create a div that is used to insert an alphabet index, and a div that is used as the starting point of the terminology index. The newlines are essential for the correct rendering of the markdown.
                docs[termsIndex] += '\n\n<div id="alphabet-index-h7vc6omi2hr2880"></div>\n\n<div id="terminology-section-start-h7vc6omi2hr2880"></div>\n\n<hr>\n\n';
              }

              let doc = docs.join("\n");
              doc = applyReplacers(doc);
              md[spec.katex ? "enable" : "disable"](katexRules);
              const render = md.render(doc);

              const templateInterpolated = interpolate(template, {
                title: spec.title,
                description: spec.description,
                author: spec.author,
                toc: toc,
                render: render,
                assetsHead: assets.head,
                assetsBody: assets.body,
                assetsSvg: assets.svg,
                features: Object.keys(features).join(' '),
                externalReferences: JSON.stringify(externalReferences),
                xtrefsData: xtrefsData,
                specLogo: spec.logo,
                specFavicon: spec.favicon,
                specLogoLink: spec.logo_link,
                spec: JSON.stringify(spec)
              });

<<<<<<< HEAD
            let doc = docs.join("\n");

            // `doc` is markdown 
            doc = applyReplacers(doc);

            md[spec.katex ? "enable" : "disable"](katexRules);
            
            // `render` is the rendered HTML
            const render = md.render(doc);

            const templateInterpolated = interpolate(template, {
              title: spec.title,
              description: spec.description,
              author: spec.author,
              toc: toc,
              render: render,
              assetsHead: assets.head,
              assetsBody: assets.body,
              assetsSvg: assets.svg,
              features: Object.keys(features).join(' '),
              externalReferences: JSON.stringify(externalReferences),
              xtrefsData: xtrefsData,
              specLogo: spec.logo,
              specFavicon: spec.favicon,
              specLogoLink: spec.logo_link,
              spec: JSON.stringify(spec)
=======
              fs.writeFile(path.join(spec.destination, 'index.html'),
                templateInterpolated, 'utf8'

                , function (err, data) {
                  if (err) {
                    reject(err);
                  }
                  else {
                    resolve();
                  }
                });
              validateReferences(references, definitions, render);
              references = [];
              definitions = [];
>>>>>>> e7bef58d
            });
          });
        }
        catch (e) {
          console.error("\n   SPEC-UP-T: " + e + "\n");
        }
      }

      config.specs.forEach(spec => {
        spec.spec_directory = normalizePath(spec.spec_directory);
        spec.destination = normalizePath(spec.output_path || spec.spec_directory);

        fs.ensureDirSync(spec.destination);

        let assetTags = {
          svg: fs.readFileSync(modulePath + '/assets/icons.svg', 'utf8') || ''
        };

        let customAssets = (spec.assets || []).reduce((assets, asset) => {
          let ext = asset.path.split('.').pop();
          if (ext === 'css') {
            assets.css += `<link href="${asset.path}" rel="stylesheet"/>`;
          }
          if (ext === 'js') {
            assets.js[asset.inject || 'body'] += `<script src="${asset.path}" ${asset.module ? 'type="module"' : ''} ></script>`;
          }
          return assets;
        }, {
          css: '',
          js: { head: '', body: '' }
        });

        if (options.dev) {
          assetTags.head = assets.head.css.map(_path => `<link href="${_path}" rel="stylesheet"/>`).join('') +
            customAssets.css +
            assets.head.js.map(_path => `<script src="${_path}"></script>`).join('') +
            customAssets.js.head;
          assetTags.body = assets.body.js.map(_path => `<script src="${_path}" data-manual></script>`).join('') +
            customAssets.js.body;
        }
        else {
          assetTags.head = `
          <style>${fs.readFileSync(modulePath + '/assets/compiled/head.css', 'utf8')}</style>
          ${customAssets.css}
          <script>${fs.readFileSync(modulePath + '/assets/compiled/head.js', 'utf8')}</script>
          ${customAssets.js.head}
        `;
          assetTags.body = `<script>${fs.readFileSync(modulePath + '/assets/compiled/body.js', 'utf8')}</script>
          ${customAssets.js.body}`;
        }

        if (spec.katex) {
          const katexDist = findKatexDist();
          assetTags.body += `<script>/* katex */${fs.readFileSync(path.join(katexDist, 'katex.min.js'),
            'utf8')}</script>`;
          assetTags.body += `<style>/* katex */${fs.readFileSync(path.join(katexDist, 'katex.min.css'),
            'utf8')}</style>`;

          fs.copySync(path.join(katexDist, 'fonts'), path.join(spec.destination, 'fonts'));
        }

        if (!options.nowatch) {
          gulp.watch(
            [spec.spec_directory + '**/*', '!' + path.join(spec.destination, 'index.html')],
            render.bind(null, spec, assetTags)
          )
        }

        render(spec, assetTags).then(() => {
          if (options.nowatch) process.exit(0)
        }).catch(() => process.exit(1));

      });
      console.log('Module function executed successfully.');
    } catch (error) {
      console.error(`Error during initialization or module execution: ${error.message}`);
      throw error; // Re-throw to let the caller handle the error
    }
  } catch (error) {
    console.error(`Error during initialization: ${error.message}`);
    throw error; // Re-throw to let the caller handle the error
  }
};<|MERGE_RESOLUTION|>--- conflicted
+++ resolved
@@ -188,48 +188,6 @@
 
     try {
 
-<<<<<<< HEAD
-    var toc;
-    var specGroups = {};
-    const noticeTypes = {
-      note: 1,
-      issue: 1,
-      example: 1,
-      warning: 1,
-      todo: 1
-    };
-    const spaceRegex = /\s+/g;
-    const specNameRegex = /^spec$|^spec[-]*\w+$/i;
-    const terminologyRegex = /^def$|^ref$|^xref|^tref$/i;
-    const specCorpus = fs.readJsonSync(modulePath + '/assets/compiled/refs.json');
-    const containers = require('markdown-it-container');
-
-    /* 
-    `const md` is assigned an instance of the markdown-it parser configured with various plugins and extensions. This instance (md) is intended to be used later to parse and render Markdown strings.
-    
-    The md function (which is an instance of the markdown-it parser) takes a Markdown string as its primary argument. It is called elsewhere as follows: `md.render(doc)`
-    */
-    const md = require('markdown-it')({
-      html: true,
-      linkify: true,
-      typographer: true
-    })
-      .use(require('./src/markdown-it-extensions.js'), [
-        {
-          filter: type => type.match(terminologyRegex),
-          parse(token, type, primary) {
-            if (!primary) return;
-            if (type === 'def') {
-              definitions.push(token.info.args);
-              return token.info.args.reduce((acc, syn) => {
-                return `<span id="term:${syn.replace(spaceRegex, '-').toLowerCase()}">${acc}</span>`;
-              }, primary);
-            }
-            else if (type === 'xref') {
-              const url = findExternalSpecByKey(config, token.info.args[0]);
-              const term = token.info.args[1].replace(spaceRegex, '-').toLowerCase();
-              return `<a class="x-term-reference term-reference" data-local-href="#term:${token.info.args[0]}:${term}"
-=======
       var toc;
       var specGroups = {};
       const noticeTypes = {
@@ -244,6 +202,12 @@
       const terminologyRegex = /^def$|^ref$|^xref|^tref$/i;
       const specCorpus = fs.readJsonSync(modulePath + '/assets/compiled/refs.json');
       const containers = require('markdown-it-container');
+
+    /* 
+    `const md` is assigned an instance of the markdown-it parser configured with various plugins and extensions. This instance (md) is intended to be used later to parse and render Markdown strings.
+    
+    The md function (which is an instance of the markdown-it parser) takes a Markdown string as its primary argument. It is called elsewhere as follows: `md.render(doc)`
+    */
       const md = require('markdown-it')({
         html: true,
         linkify: true,
@@ -264,7 +228,6 @@
                 const url = findExternalSpecByKey(config, token.info.args[0]);
                 const term = token.info.args[1].replace(spaceRegex, '-').toLowerCase();
                 return `<a class="x-term-reference term-reference" data-local-href="#term:${token.info.args[0]}:${term}"
->>>>>>> e7bef58d
                 href="${url}#term:${term}">${token.info.args[1]}</a>`;
               }
               else if (type === 'tref') {
@@ -380,9 +343,14 @@
               }
 
               let doc = docs.join("\n");
-              doc = applyReplacers(doc);
-              md[spec.katex ? "enable" : "disable"](katexRules);
-              const render = md.render(doc);
+  
+            // `doc` is markdown 
+            doc = applyReplacers(doc);
+  
+            md[spec.katex ? "enable" : "disable"](katexRules);
+              
+            // `render` is the rendered HTML
+            const render = md.render(doc);
 
               const templateInterpolated = interpolate(template, {
                 title: spec.title,
@@ -402,34 +370,6 @@
                 spec: JSON.stringify(spec)
               });
 
-<<<<<<< HEAD
-            let doc = docs.join("\n");
-
-            // `doc` is markdown 
-            doc = applyReplacers(doc);
-
-            md[spec.katex ? "enable" : "disable"](katexRules);
-            
-            // `render` is the rendered HTML
-            const render = md.render(doc);
-
-            const templateInterpolated = interpolate(template, {
-              title: spec.title,
-              description: spec.description,
-              author: spec.author,
-              toc: toc,
-              render: render,
-              assetsHead: assets.head,
-              assetsBody: assets.body,
-              assetsSvg: assets.svg,
-              features: Object.keys(features).join(' '),
-              externalReferences: JSON.stringify(externalReferences),
-              xtrefsData: xtrefsData,
-              specLogo: spec.logo,
-              specFavicon: spec.favicon,
-              specLogoLink: spec.logo_link,
-              spec: JSON.stringify(spec)
-=======
               fs.writeFile(path.join(spec.destination, 'index.html'),
                 templateInterpolated, 'utf8'
 
@@ -444,7 +384,6 @@
               validateReferences(references, definitions, render);
               references = [];
               definitions = [];
->>>>>>> e7bef58d
             });
           });
         }
