const fs = require('fs');
const path = require('path');

// Function to process markdown files in a directory recursively
function processMarkdownFiles(directory) {
    // Helper function to process a directory
    function processDirectory(directory) {
        try {
            // Read the contents of the directory synchronously
            const items = fs.readdirSync(directory, { withFileTypes: true });

            // Loop through each item in the directory
            items.forEach(item => {
                const itemPath = path.join(directory, item.name);
                if (item.isDirectory()) {
                    // If the item is a directory, call processDirectory recursively
                    processDirectory(itemPath);
                } else if (item.isFile() && path.extname(item.name) === '.md') {
                    try {
                        // Read the file synchronously
                        let data = fs.readFileSync(itemPath, 'utf8');

                        // Split the content into lines
                        let lines = data.split('\n');
                        let modified = false;

                        // Handle specific functionality for `[[def:` lines
                        for (let i = 0; i < lines.length; i++) {
                            if (lines[i].startsWith('[[def:')) {
                                // Ensure a blank line immediately follows `[[def:` lines
                                if (i + 1 < lines.length && lines[i + 1].trim() !== '') {
                                    lines.splice(i + 1, 0, ''); // Insert blank line
                                    modified = true;
                                }
                            }
                        }

                        // Ensure there is exactly one blank line between paragraphs
                        let newLines = [];
                        let previousLineWasEmpty = false;

                        for (let i = 0; i < lines.length; i++) {
<<<<<<< HEAD
                            if (!lines[i].startsWith('[[def:') && !lines[i].startsWith('[[tref:') && lines[i].trim() !== '' && !lines[i].startsWith('~ ')) {
                                lines[i] = `~ ${lines[i]}`;
                                modified = true;
=======
                            const isCurrentLineEmpty = lines[i].trim() === '';

                            if (!isCurrentLineEmpty) {
                                newLines.push(lines[i]); // Add non-empty lines
                                previousLineWasEmpty = false;
                            } else if (!previousLineWasEmpty) {
                                newLines.push(''); // Add exactly one blank line
                                previousLineWasEmpty = true;
                            } else {
                                modified = true; // Skip additional blank lines
>>>>>>> 67ff9875
                            }
                        }

                        // Prepend `~ ` to lines that do not start with `[[def:` and are not blank, and do not already start with `~ `
                        for (let i = 0; i < newLines.length; i++) {
                            if (!newLines[i].startsWith('[[def:') && newLines[i].trim() !== '' && !newLines[i].startsWith('~ ')) {
                                newLines[i] = `~ ${newLines[i]}`;
                                modified = true;
                            }
                        }

                        // Ensure there is exactly one blank line at the end of the file
                        if (newLines[newLines.length - 1] !== '') {
                            newLines.push('');
                            modified = true;
                        }

                        // Join the lines back into a single string
                        if (modified) {
                            data = newLines.join('\n');
                        }

                        // Write the modified content back to the file synchronously if there were any changes
                        if (modified) {
                            fs.writeFileSync(itemPath, data, 'utf8');
                            console.log(`\n   SPEC-UP-T: Modified ${item.name}` + "\n");
                        }
                    } catch (err) {
                        console.error(`\n   SPEC-UP-T: Error reading or writing file ${item.name}: ${err}` + "\n");
                    }
                }
            });
        } catch (err) {
            console.error(`\n   SPEC-UP-T: Error reading directory: ${err}` + "\n");
        }
    }

    // Start processing from the given directory
    processDirectory(directory);
}

module.exports = {
    processMarkdownFiles
};<|MERGE_RESOLUTION|>--- conflicted
+++ resolved
@@ -40,11 +40,6 @@
                         let previousLineWasEmpty = false;
 
                         for (let i = 0; i < lines.length; i++) {
-<<<<<<< HEAD
-                            if (!lines[i].startsWith('[[def:') && !lines[i].startsWith('[[tref:') && lines[i].trim() !== '' && !lines[i].startsWith('~ ')) {
-                                lines[i] = `~ ${lines[i]}`;
-                                modified = true;
-=======
                             const isCurrentLineEmpty = lines[i].trim() === '';
 
                             if (!isCurrentLineEmpty) {
@@ -55,7 +50,6 @@
                                 previousLineWasEmpty = true;
                             } else {
                                 modified = true; // Skip additional blank lines
->>>>>>> 67ff9875
                             }
                         }
 
