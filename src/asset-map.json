{
  "head": {
    "css": [
      "assets/css/custom-elements.css",
      "assets/css/prism.css",
      "assets/css/chart.css",
<<<<<<< HEAD
      "assets/css/search.css",
=======
      "assets/css/highlightMenuItems.css",
>>>>>>> dffc0bb3
      "assets/css/index.css"
    ],
    "js": [
      "assets/js/utils.js",
      "assets/js/custom-elements.js"
    ]
  },
  "body": {
    "js": [
      "node_modules/markdown-it/dist/markdown-it.min.js",
      "assets/js/prism.js",
      "assets/js/mermaid.js",
      "assets/js/chart.js",
      "assets/js/font-awesome.js",
      "assets/js/popper.js",
      "assets/js/tippy.js",
<<<<<<< HEAD
      "assets/js/search.js",
=======
      "assets/js/highlightMenuItems.js",
>>>>>>> dffc0bb3
      "assets/js/index.js"
    ]
  }
}<|MERGE_RESOLUTION|>--- conflicted
+++ resolved
@@ -4,11 +4,8 @@
       "assets/css/custom-elements.css",
       "assets/css/prism.css",
       "assets/css/chart.css",
-<<<<<<< HEAD
       "assets/css/search.css",
-=======
       "assets/css/highlightMenuItems.css",
->>>>>>> dffc0bb3
       "assets/css/index.css"
     ],
     "js": [
@@ -25,11 +22,8 @@
       "assets/js/font-awesome.js",
       "assets/js/popper.js",
       "assets/js/tippy.js",
-<<<<<<< HEAD
       "assets/js/search.js",
-=======
       "assets/js/highlightMenuItems.js",
->>>>>>> dffc0bb3
       "assets/js/index.js"
     ]
   }
