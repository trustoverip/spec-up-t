{
  "head": {
    "css": [
      "assets/css/theme-vars.css",
      "assets/css/embedded-libraries/bootstrap.min.css",
      "assets/css/custom-elements.css",
      "assets/css/embedded-libraries/prism.css",
      "assets/css/chart.css",
      "assets/css/header-navbar.css",
      "assets/css/sidebar-toc.css",
      "assets/css/terms-and-definitions.css",
      "assets/css/edit-term-buttons.css",
      "assets/css/search.css",
      "assets/css/highlightMenuItems.css",
      "assets/css/backToTop.css",
      "assets/css/notyf.css",
      "assets/css/collapse-definitions.css",
      "assets/css/create-term-filter.css",
      "assets/css/modal.css",
      "assets/css/create-alphabet-index.css",
      "assets/css/download-pdf-docx.css",
      "assets/css/loader.css",
      "assets/css/external-links.css",
      "assets/css/repo-issues.css",
      "assets/css/adjust-font-size.css",
      "assets/css/image-full-size.css",
      "assets/css/add-bootstrap-classes-to-images.css",
      "assets/css/horizontal-scroll-hint.css",
      "assets/css/highlight-heading-plus-sibling-nodes.css",
      "assets/css/counter.css",
<<<<<<< HEAD
      "assets/css/insert-trefs.css",
=======
      "assets/css/snapshots.css",
>>>>>>> 96906fd3
      "assets/css/index.css"
    ],
    "js": [
      "assets/js/utils.js",
      "assets/js/custom-elements.js",
      "assets/js/color-modes.js"
    ]
  },
  "body": {
    "js": [
      "node_modules/markdown-it/dist/markdown-it.min.js",
      "node_modules/markdown-it-deflist/dist/markdown-it-deflist.min.js",
      "assets/js/declare-markdown-it.js",
      "assets/js/embedded-libraries/prism.js",
      "assets/js/embedded-libraries/mermaid.js",
      "assets/js/embedded-libraries/chart.js",
      "assets/js/embedded-libraries/font-awesome.js",
      "assets/js/embedded-libraries/popper.js",
      "assets/js/embedded-libraries/tippy.js",
      "assets/js/embedded-libraries/diff.min.js",
      "assets/js/edit-term-buttons.js",
      "assets/js/terminology-section-utility-container/hide-show-utility-container.js",
      "assets/js/terminology-section-utility-container/create-alphabet-index.js",
      "assets/js/terminology-section-utility-container/create-term-filter.js",
      "assets/js/terminology-section-utility-container/search.js",
      "assets/js/terminology-section-utility-container.js",
      "assets/js/highlightMenuItems.js",
      "assets/js/collapsibleMenu.js",
      "assets/js/backToTop.js",
      "assets/js/addAnchorsToTerms.js",
      "assets/js/copyAnchorToCliboard.js",
      "assets/js/embedded-libraries/notyf.js",
      "assets/js/modal.js",
      "assets/js/token-input.js",
      "assets/js/download-pdf-docx.js",
      "assets/js/insert-trefs.js",
      "assets/js/collapse-definitions.js",
      "assets/js/collapse-meta-info.js",
      "assets/js/fix-last-dd.js",
      "assets/js/add-href-to-snapshot-link.js",
      "assets/js/adjust-font-size.js",
      "assets/js/toggle-dense-info.js",
      "assets/js/close-off-canvas-menu.js",
      "assets/js/github-repo-info.js",
      "assets/js/github-issues.js",
      "assets/js/mermaid-diagrams.js",
      "assets/js/charts.js",
      "assets/js/tooltips.js",
      "assets/js/horizontal-scroll-hint.js",
      "assets/js/add-bootstrap-classes-to-images.js",
      "assets/js/image-full-size.js",
      "assets/js/highlight-heading-plus-sibling-nodes.js",
      "assets/js/embedded-libraries/bootstrap.bundle.min.js"
    ]
  }
}<|MERGE_RESOLUTION|>--- conflicted
+++ resolved
@@ -28,11 +28,8 @@
       "assets/css/horizontal-scroll-hint.css",
       "assets/css/highlight-heading-plus-sibling-nodes.css",
       "assets/css/counter.css",
-<<<<<<< HEAD
       "assets/css/insert-trefs.css",
-=======
       "assets/css/snapshots.css",
->>>>>>> 96906fd3
       "assets/css/index.css"
     ],
     "js": [
